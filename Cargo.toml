[workspace]
<<<<<<< HEAD
members = ["changes_fetcher", "postgres_db", "download_queuer", "downloader", "diff_log_builder", "relational_db_builder", "semver_spec_serialization", "utils", "metrics_logging", "blob_idx_server", "blob_idx_client", "tarball_transfer", "ghsa_scraper", "analysis", "diff_analysis", "diff_analysis/diff_analysis_client"]
=======
members = [
    "changes_fetcher", 
    "postgres_db", 
    "download_queuer", 
    "downloader", 
    "diff_log_builder", 
    "relational_db_builder", 
    "semver_spec_serialization", 
    "utils", 
    "metrics_logging", 
    "blob_idx_server", 
    "blob_idx_client", 
    "tarball_transfer", 
    "ghsa_scraper", 
    "analysis",
    "historic_npm_registry",
]
>>>>>>> c98d26e0

[profile.bench]
debug = true<|MERGE_RESOLUTION|>--- conflicted
+++ resolved
@@ -1,7 +1,4 @@
 [workspace]
-<<<<<<< HEAD
-members = ["changes_fetcher", "postgres_db", "download_queuer", "downloader", "diff_log_builder", "relational_db_builder", "semver_spec_serialization", "utils", "metrics_logging", "blob_idx_server", "blob_idx_client", "tarball_transfer", "ghsa_scraper", "analysis", "diff_analysis", "diff_analysis/diff_analysis_client"]
-=======
 members = [
     "changes_fetcher", 
     "postgres_db", 
@@ -18,8 +15,9 @@
     "ghsa_scraper", 
     "analysis",
     "historic_npm_registry",
+    "diff_analysis",
+    "diff_analysis/diff_analysis_client",
 ]
->>>>>>> c98d26e0
 
 [profile.bench]
 debug = true