[workspace]
<<<<<<< HEAD
members = [
    "changes_fetcher", 
    "postgres_db", 
    "download_queuer", 
    "downloader", 
    "diff_log_builder", 
    "relational_db_builder", 
    "semver_spec_serialization", 
    "utils", 
    "metrics_logging", 
    "blob_idx_server", 
    "blob_idx_client", 
    "tarball_transfer", 
    "ghsa_scraper", 
    "analysis",
    "cluster_compute_jobs/historic_solver_job/historic_npm_registry",
    "cluster_compute_jobs/historic_solver_job",
    "cluster_compute_jobs/diff_analysis",
    "cluster_compute_jobs/diff_analysis/diff_analysis_client",
    "cluster_compute_jobs/size_analysis",
    "cluster_compute_jobs/size_analysis/size_analysis_client",
    "analysis/rust",
    "database_exporting"
]
=======
members = ["changes_fetcher", "postgres_db", "download_queuer", "downloader", "relational_db_builder", "semver_spec_serialization", "utils", "download_metrics"]
>>>>>>> 5a0dc61d

[profile.bench]
debug = true<|MERGE_RESOLUTION|>--- conflicted
+++ resolved
@@ -1,5 +1,4 @@
 [workspace]
-<<<<<<< HEAD
 members = [
     "changes_fetcher", 
     "postgres_db", 
@@ -22,11 +21,9 @@
     "cluster_compute_jobs/size_analysis",
     "cluster_compute_jobs/size_analysis/size_analysis_client",
     "analysis/rust",
-    "database_exporting"
+    "database_exporting",
+    "download_metrics"
 ]
-=======
-members = ["changes_fetcher", "postgres_db", "download_queuer", "downloader", "relational_db_builder", "semver_spec_serialization", "utils", "download_metrics"]
->>>>>>> 5a0dc61d
 
 [profile.bench]
 debug = true