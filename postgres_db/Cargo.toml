--- conflicted
+++ resolved
@@ -13,18 +13,12 @@
 lazy_static = "1.4.0"
 diesel = { version = "2.0", features = ["postgres", "serde_json", "chrono"] }
 dotenv = "0.15.0"
-<<<<<<< HEAD
 sha2 = "0.10.6"
 deepsize = { git = "https://github.com/donald-pinckney/deepsize", features = ["chrono", "serde_json"] }
 bb8 = "0.8.0"
 bb8-diesel = { git = "https://github.com/overdrivenpotato/bb8-diesel.git", version = "0.2.1" }
 tokio = { version = "1", features = ["full"] }
 async-trait = "0.1.61"
-#base16ct = { version = "0.1.1", features = ["std"] }
-=======
-sha2 = "0.10.2"
-base16ct = { version = "0.1.1", features = ["std"] }
 url = "2.2.2"
 md5 = "0.7.0"
-redis = "0.21.6"
->>>>>>> 5a0dc61d
+redis = "0.21.6"