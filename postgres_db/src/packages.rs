--- conflicted
+++ resolved
@@ -1,5 +1,4 @@
 use super::schema::packages;
-<<<<<<< HEAD
 use crate::connection::QueryRunner;
 use crate::custom_types::PackageStateTimePoint;
 use crate::custom_types::PackageStateType;
@@ -7,13 +6,10 @@
 use chrono::Utc;
 use deepsize::DeepSizeOf;
 use diesel::insert_into;
-=======
 use diesel::pg::upsert::excluded;
 use diesel::Queryable;
 use serde::{Deserialize, Serialize};
 
-use super::DbConnection;
->>>>>>> 5a0dc61d
 use diesel::prelude::*;
 use diesel::Insertable;
 use diesel::Queryable;
@@ -172,6 +168,7 @@
     }
 }
 
+
 pub fn insert_new_package<R: QueryRunner>(conn: &mut R, package: NewPackage) -> Package {
     let query = insert_into(packages::table)
         .values(&package)
@@ -192,16 +189,10 @@
     }
 }
 
-<<<<<<< HEAD
-pub fn update_package<R: QueryRunner>(conn: &mut R, package_id: i64, update: PackageUpdate) {
-    let query = diesel::update(packages::table.filter(packages::id.eq(package_id))).set(update);
-    conn.execute(query).expect("Error updating package");
-}
-
-pub fn get_package<R: QueryRunner>(conn: &mut R, package_id: i64) -> Package {
-    let query = packages::table.filter(packages::id.eq(package_id));
-    conn.get_result(query).expect("Error getting package")
-=======
+// TODO [perf]: could consider memoizing this
+pub fn query_pkg_id(conn: &DbConnection, pkg_name: &str) -> Option<i64> {
+    use super::schema::packages::dsl::*;
+
     let result = packages
         .filter(name.eq(pkg_name))
         .first::<QueriedPackage>(&conn.conn)
@@ -234,36 +225,13 @@
         .expect("Error loading package");
 
     result.map(|x| x.id)
->>>>>>> 5a0dc61d
-}
-
-pub fn get_package_by_name<R: QueryRunner>(conn: &mut R, package_name: &str) -> Package {
-    let query = packages::table.filter(packages::name.eq(package_name));
-    conn.get_result(query)
-        .expect("Error getting package by name")
-}
-
-<<<<<<< HEAD
-pub fn maybe_get_package_id_by_name<R: QueryRunner>(
-    conn: &mut R,
-    package_name: &str,
-) -> Option<i64> {
-    let query = packages::table
-        .filter(packages::name.eq(package_name))
-        .select(packages::id);
-    conn.first(query)
-        .optional()
-        .expect("Error getting package id")
-}
-
-// #[derive(Queryable, Insertable, Debug)]
-// #[diesel(table_name = packages)]
-// pub struct Package {
-//     pub name: String,
-//     pub metadata: PackageMetadata,
-//     pub secret: bool,
-// }
-=======
+}
+
+// Inserts package into the database and returns the id of the row that was just inserted.
+// Also returns a bool that is true if the package already existed.
+pub fn insert_package(conn: &DbConnection, package: Package) -> (i64, bool) {
+    use super::schema::packages::dsl::*;
+
     // check if the package already exists
     // TODO [perf]: can we do this as one query?
     let already_existed = packages
@@ -308,7 +276,49 @@
             modified,
             other_dist_tags,
         };
->>>>>>> 5a0dc61d
+
+        diesel::update(packages.find(package_id))
+            .set(metadata.eq(new_package_metadata))
+            .execute(&conn.conn)
+            .expect("Error updating package");
+    }
+}
+
+pub fn update_package<R: QueryRunner>(conn: &mut R, package_id: i64, update: PackageUpdate) {
+    let query = diesel::update(packages::table.filter(packages::id.eq(package_id))).set(update);
+    conn.execute(query).expect("Error updating package");
+}
+
+pub fn get_package<R: QueryRunner>(conn: &mut R, package_id: i64) -> Package {
+    let query = packages::table.filter(packages::id.eq(package_id));
+    conn.get_result(query).expect("Error getting package")
+}
+
+pub fn get_package_by_name<R: QueryRunner>(conn: &mut R, package_name: &str) -> Package {
+    let query = packages::table.filter(packages::name.eq(package_name));
+    conn.get_result(query)
+        .expect("Error getting package by name")
+}
+
+pub fn maybe_get_package_id_by_name<R: QueryRunner>(
+    conn: &mut R,
+    package_name: &str,
+) -> Option<i64> {
+    let query = packages::table
+        .filter(packages::name.eq(package_name))
+        .select(packages::id);
+    conn.first(query)
+        .optional()
+        .expect("Error getting package id")
+}
+
+// #[derive(Queryable, Insertable, Debug)]
+// #[diesel(table_name = packages)]
+// pub struct Package {
+//     pub name: String,
+//     pub metadata: PackageMetadata,
+//     pub secret: bool,
+// }
 
 // impl Package {
 //     pub fn create(name: String, metadata: PackageMetadata, secret: bool) -> Package {
